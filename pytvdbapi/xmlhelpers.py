<<<<<<< HEAD
# -*- coding: utf-8 -*-

# Copyright 2011 - 2013 Björn Larsson

# This file is part of pytvdbapi.
#
# pytvdbapi is free software: you can redistribute it and/or modify
# it under the terms of the GNU Lesser General Public License as published by
# the Free Software Foundation, either version 3 of the License, or
# (at your option) any later version.
#
# pytvdbapi is distributed in the hope that it will be useful,
# but WITHOUT ANY WARRANTY; without even the implied warranty of
# MERCHANTABILITY or FITNESS FOR A PARTICULAR PURPOSE.  See the
# GNU Lesser General Public License for more details.
#
# You should have received a copy of the GNU Lesser General Public License
# along with pytvdbapi.  If not, see <http://www.gnu.org/licenses/>.

"""
A helper module for parsing a XML data.
"""

import datetime
import logging
import re
import os.path
import xml.etree.ElementTree as ET

try:
    from xml.etree.ElementTree import ParseError  # pylint: disable=E0611
except ImportError:
    # For Python 2.6
    from xml.parsers.expat import ExpatError as ParseError

from pytvdbapi import error

__all__ = ['generate_tree', 'parse_xml']

# Module level logger object
logger = logging.getLogger(__name__)  # pylint: disable=C0103


def generate_tree(xml_data):
    """
    Converts the xml data into an element tree
    """
    if type(xml_data) is bytes:
        try:
            return ET.fromstring(str(xml_data, encoding="UTF-8"))
        except ParseError:
            raise error.BadData("Bad XML data received")

def parse_xml(etree, element):
    """
    :param etree:
    :param element:
    :return: A list of dictionaries containing the data of the format tag:value

    Parses the element tree for elements of type *element* and converts the
    data into a dictionary.

    It will attempt some attempts to convert the data into native Python
    types. The following conversions will be applied.

      * yyyy-mm-dd will be converted into a datetime.date object.
      * Integers will be converted to int
      * Floats will be converted to float
      * Lists separated by | will be converted into a list. Eg. |foo|bar|
      will be converted into ['foo', 'bar']. Note that even if there is only
      one element it will be converted into a one element list.
    """

    logger.debug("Parsing element tree for {0}".format(element))

    _list = list()
    for item in etree.findall(element):
        data = dict()
        for child in list(item):
            tag, value = child.tag, child.text

            if value:
                value = value.strip()
            else:
                value = ""

            try:  # Try to format as a datetime object
                value = datetime.datetime.strptime(value, "%Y-%m-%d").date()
            except ValueError:
                if '|' in value:  # Split piped values into a list
                    value = value.strip("|").split("|")
                    value = [s.strip() for s in value]
                else:
                    if re.match(r"^\d+\.\d+$", value):  # Convert float
                        value = float(value)
                    elif re.match(r"^\d+$", value):  # Convert integer
                        value = int(value)

            data[tag] = value
        _list.append(data)
    logger.debug("Found {0} element".format(len(_list)))
    return _list
=======
# -*- coding: utf-8 -*-

# Copyright 2011 - 2013 Björn Larsson

# This file is part of pytvdbapi.
#
# pytvdbapi is free software: you can redistribute it and/or modify
# it under the terms of the GNU Lesser General Public License as published by
# the Free Software Foundation, either version 3 of the License, or
# (at your option) any later version.
#
# pytvdbapi is distributed in the hope that it will be useful,
# but WITHOUT ANY WARRANTY; without even the implied warranty of
# MERCHANTABILITY or FITNESS FOR A PARTICULAR PURPOSE.  See the
# GNU Lesser General Public License for more details.
#
# You should have received a copy of the GNU Lesser General Public License
# along with pytvdbapi.  If not, see <http://www.gnu.org/licenses/>.

"""
A helper module for parsing a XML data.
"""

import datetime
import logging
import re
import os.path
import xml.etree.ElementTree as ET

try:
    from xml.etree.ElementTree import ParseError  # pylint: disable=E0611
except ImportError:
    # For Python 2.6
    from xml.parsers.expat import ExpatError as ParseError

from pytvdbapi import error

__all__ = ['generate_tree', 'parse_xml']

#Module level logger object
logger = logging.getLogger(__name__)  # pylint: disable=C0103


def generate_tree(xml_data):
    """
    Converts the xml data into an element tree
    """
    if os.path.exists(xml_data) and os.path.isfile(xml_data):
        try:
            return ET.parse(xml_data)
        except ParseError:
            raise error.BadData("Bad XML data received."
                                " Unable to parse as string")
    else:
        try:
            return ET.fromstring(xml_data.encode('utf-8'))
        except ParseError:
            raise error.BadData("Bad XML data received")


def parse_xml(etree, element):
    """
    :param etree:
    :param element:
    :return: A list of dictionaries containing the data of the format tag:value

    Parses the element tree for elements of type *element* and converts the
    data into a dictionary.

    It will attempt some attempts to convert the data into native Python
    types. The following conversions will be applied.

      * yyyy-mm-dd will be converted into a datetime.date object.
      * Integers will be converted to int
      * Floats will be converted to float
      * Lists separated by | will be converted into a list. Eg. |foo|bar|
      will be converted into ['foo', 'bar']. Note that even if there is only
      one element it will be converted into a one element list.
    """

    logger.debug("Parsing element tree for {0}".format(element))

    _list = list()
    for item in etree.findall(element):
        data = dict()
        for child in list(item):
            tag, value = child.tag, child.text

            if value:
                value = value.strip()
            else:
                value = ""

            try:  # Try to format as a datetime object
                value = datetime.datetime.strptime(value, "%Y-%m-%d").date()
            except ValueError:
                if '|' in value:  # Split piped values into a list
                    value = value.strip("|").split("|")
                    value = [s.strip() for s in value]
                else:
                    if re.match(r"^\d+\.\d+$", value):  # Convert float
                        value = float(value)
                    elif re.match(r"^\d+$", value):  # Convert integer
                        value = int(value)

            data[tag] = value
        _list.append(data)
    logger.debug("Found {0} element".format(len(_list)))
    return _list
>>>>>>> 7c9ab96b
<|MERGE_RESOLUTION|>--- conflicted
+++ resolved
@@ -1,4 +1,3 @@
-<<<<<<< HEAD
 # -*- coding: utf-8 -*-
 
 # Copyright 2011 - 2013 Björn Larsson
@@ -46,11 +45,10 @@
     """
     Converts the xml data into an element tree
     """
-    if type(xml_data) is bytes:
-        try:
-            return ET.fromstring(str(xml_data, encoding="UTF-8"))
-        except ParseError:
-            raise error.BadData("Bad XML data received")
+    try:
+        return ET.fromstring(xml_data.decode("UTF-8"))
+    except ParseError:
+        raise error.BadData("Bad XML data received")
 
 def parse_xml(etree, element):
     """
@@ -100,115 +98,4 @@
             data[tag] = value
         _list.append(data)
     logger.debug("Found {0} element".format(len(_list)))
-    return _list
-=======
-# -*- coding: utf-8 -*-
-
-# Copyright 2011 - 2013 Björn Larsson
-
-# This file is part of pytvdbapi.
-#
-# pytvdbapi is free software: you can redistribute it and/or modify
-# it under the terms of the GNU Lesser General Public License as published by
-# the Free Software Foundation, either version 3 of the License, or
-# (at your option) any later version.
-#
-# pytvdbapi is distributed in the hope that it will be useful,
-# but WITHOUT ANY WARRANTY; without even the implied warranty of
-# MERCHANTABILITY or FITNESS FOR A PARTICULAR PURPOSE.  See the
-# GNU Lesser General Public License for more details.
-#
-# You should have received a copy of the GNU Lesser General Public License
-# along with pytvdbapi.  If not, see <http://www.gnu.org/licenses/>.
-
-"""
-A helper module for parsing a XML data.
-"""
-
-import datetime
-import logging
-import re
-import os.path
-import xml.etree.ElementTree as ET
-
-try:
-    from xml.etree.ElementTree import ParseError  # pylint: disable=E0611
-except ImportError:
-    # For Python 2.6
-    from xml.parsers.expat import ExpatError as ParseError
-
-from pytvdbapi import error
-
-__all__ = ['generate_tree', 'parse_xml']
-
-#Module level logger object
-logger = logging.getLogger(__name__)  # pylint: disable=C0103
-
-
-def generate_tree(xml_data):
-    """
-    Converts the xml data into an element tree
-    """
-    if os.path.exists(xml_data) and os.path.isfile(xml_data):
-        try:
-            return ET.parse(xml_data)
-        except ParseError:
-            raise error.BadData("Bad XML data received."
-                                " Unable to parse as string")
-    else:
-        try:
-            return ET.fromstring(xml_data.encode('utf-8'))
-        except ParseError:
-            raise error.BadData("Bad XML data received")
-
-
-def parse_xml(etree, element):
-    """
-    :param etree:
-    :param element:
-    :return: A list of dictionaries containing the data of the format tag:value
-
-    Parses the element tree for elements of type *element* and converts the
-    data into a dictionary.
-
-    It will attempt some attempts to convert the data into native Python
-    types. The following conversions will be applied.
-
-      * yyyy-mm-dd will be converted into a datetime.date object.
-      * Integers will be converted to int
-      * Floats will be converted to float
-      * Lists separated by | will be converted into a list. Eg. |foo|bar|
-      will be converted into ['foo', 'bar']. Note that even if there is only
-      one element it will be converted into a one element list.
-    """
-
-    logger.debug("Parsing element tree for {0}".format(element))
-
-    _list = list()
-    for item in etree.findall(element):
-        data = dict()
-        for child in list(item):
-            tag, value = child.tag, child.text
-
-            if value:
-                value = value.strip()
-            else:
-                value = ""
-
-            try:  # Try to format as a datetime object
-                value = datetime.datetime.strptime(value, "%Y-%m-%d").date()
-            except ValueError:
-                if '|' in value:  # Split piped values into a list
-                    value = value.strip("|").split("|")
-                    value = [s.strip() for s in value]
-                else:
-                    if re.match(r"^\d+\.\d+$", value):  # Convert float
-                        value = float(value)
-                    elif re.match(r"^\d+$", value):  # Convert integer
-                        value = int(value)
-
-            data[tag] = value
-        _list.append(data)
-    logger.debug("Found {0} element".format(len(_list)))
-    return _list
->>>>>>> 7c9ab96b
+    return _list