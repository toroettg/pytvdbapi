# -*- coding: utf-8 -*-

# Copyright 2011 - 2013 Björn Larsson

# This file is part of pytvdbapi.
#
# pytvdbapi is free software: you can redistribute it and/or modify
# it under the terms of the GNU Lesser General Public License as published by
# the Free Software Foundation, either version 3 of the License, or
# (at your option) any later version.
#
# pytvdbapi is distributed in the hope that it will be useful,
# but WITHOUT ANY WARRANTY; without even the implied warranty of
# MERCHANTABILITY or FITNESS FOR A PARTICULAR PURPOSE.  See the
# GNU Lesser General Public License for more details.
#
# You should have received a copy of the GNU Lesser General Public License
# along with pytvdbapi.  If not, see <http://www.gnu.org/licenses/>.

"""
A small, clean and easy to use API for the thetvdb.com online DB service. It
is designed to be fast, easy to use and to respect the functionality of the
thetvdb.com API.

This module is the public interface for the package.

Usage::

    >>> from pytvdbapi import api
    >>> db = api.TVDB("B43FF87DE395DF56")
    >>> search = db.search("How I met your mother", "en")
    >>> show = search[0]
    >>> show.SeriesName
    'How I Met Your Mother'
"""

from __future__ import absolute_import, print_function, unicode_literals

import logging
import tempfile
import sys
import os
from collections import Mapping

# pylint: disable=E0611, F0401, W0622
from pkgutil import get_data
from pytvdbapi.actor import Actor
from pytvdbapi.banner import Banner
from pytvdbapi.utils import InsensitiveDictionary

try:
    from io import open  # For Py 2.6 - 2.7
except ImportError:
    pass

try:
    from urllib import quote
except ImportError:
    from urllib.parse import quote
# pylint: enable=E0611, F0401


from pytvdbapi import error
from pytvdbapi.__init__ import __NAME__ as name
from pytvdbapi.language import LanguageList
from pytvdbapi.loader import Loader
from pytvdbapi.mirror import MirrorList, TypeMask
from pytvdbapi.utils import merge
from pytvdbapi.xmlhelpers import parse_xml, generate_tree

# URL templates used for loading the data from thetvdb.com
__mirrors__ = "http://www.thetvdb.com/api/{api_key}/mirrors.xml"
__time__ = "http://www.thetvdb.com/api/Updates.php?type=none"
__languages__ = "http://www.thetvdb.com/api/{api_key}/languages.xml"
__search__ = "http://www.thetvdb.com/api/GetSeries.php?seriesname={series}&language={language}"
__series__ = "{mirror}/api/{api_key}/series/{seriesid}/all/{language}.xml"
__episode__ = "{mirror}/api/{api_key}/episodes/{episodeid}/{language}.xml"
__actors__ = "{mirror}/api/{api_key}/series/{seriesid}/actors.xml"
__banners__ = "{mirror}/api/{api_key}/series/{seriesid}/banners.xml"


__all__ = ['Episode', 'Season', 'Show', 'Search', 'TVDB']

# Module logger object
logger = logging.getLogger(__name__)  # pylint: disable=C0103


class Episode(object):
    """
    :raise: TVDBAttributeError

    Holds all information about an individual episode. This should be treated
    as a read-only object to obtain the attributes of the episode.

    All episode values returned from thetvdb.com_ are
    accessible as attributes of the episode object. The attributes will be
    named exactly as returned from thetvdb.com_ and are case sensitive.
    TVDBAttributeError will be raised if accessing an invalid attribute. Some
    type conversions of the attributes will take place as follows:

    * Strings of the format yyyy-mm-dd will be converted into a\
        :class:`datetime.date` object.
    * Pipe separated strings will be converted into a list. E.g "foo | bar" =>\
        ["foo", "bar"]
    * Numbers with a decimal point will be converted to float
    * A number will be converted into an int


    It is possible to obtain the containing season through the Episode.season
    attribute.

    Example::

        >>> from pytvdbapi import api
        >>> db = api.TVDB("B43FF87DE395DF56")
        >>> search = db.search("Dexter", "en")
        >>> show = search[0]
        >>> episode = show[1][5]
        >>> dir(episode) #doctest: +NORMALIZE_WHITESPACE
        ['Combined_episodenumber', 'Combined_season', 'DVD_chapter',
        'DVD_discid', 'DVD_episodenumber', 'DVD_season', 'Director',
        'EpImgFlag', 'EpisodeName', 'EpisodeNumber', 'FirstAired',
        'GuestStars', 'IMDB_ID', 'Language', 'Overview', 'ProductionCode',
        'Rating', 'RatingCount', 'SeasonNumber', 'Writer', 'absolute_number',
        'filename', 'id', 'lastupdated', 'season', 'seasonid', 'seriesid',
        'thumb_added', 'thumb_height', 'thumb_width', 'tms_export', 'tms_review_blurry',
        'tms_review_by', 'tms_review_dark', 'tms_review_date', 'tms_review_logo',
        'tms_review_other', 'tms_review_unsure']
        >>> episode.EpisodeName
        'Love American Style'
        >>> episode.GuestStars #doctest: +NORMALIZE_WHITESPACE
        ['Terry Woodberry', 'Carmen Olivares', 'Ashley Rose Orr',
        'Demetrius Grosse', 'Monique Curnen', 'June Angela',
        'Valerie Dillman', 'Brad Henke', 'Jose Zuniga', 'Allysa Tacher',
        'Lizette Carrion', 'Norma Fontana', 'Minerva Garcia',
        'Josh Daugherty', 'Geoffrey Rivas']
        >>> episode.FirstAired
        datetime.date(2006, 10, 29)
        >>> episode.season
        <Season 001>

    .. _thetvdb.com: http://thetvdb.com
    """
    def __init__(self, data, season, config):
        self.season, self.config = season, config
        ignore_case = self.config.get('ignore_case', False)

        self.data = InsensitiveDictionary(ignore_case=ignore_case, **data)  # pylint: disable=W0142

    def __getattr__(self, item):
        try:
            return self.data[item]
        except KeyError:
            logger.error("Episode has no attribute {0}".format(item))
            raise error.TVDBAttributeError("Episode has no attribute {0}".format(item))

    def __dir__(self):
        attributes = [d for d in list(self.__dict__.keys()) if d not in ('data', 'config')]
        return list(self.data.keys()) + attributes

    def __repr__(self):
        try:
            return "<Episode S{0:03d}E{1:03d} - {2}>".format(int(self.SeasonNumber),
                                                             int(self.EpisodeNumber),
                                                             self.EpisodeName)
        except error.TVDBAttributeError:
            return "<Episode>"


class Season(Mapping):
    # pylint: disable=R0924
    """
    :raise: TVDBIndexError

    Holds all the episodes that belong to a specific season. It is possible
    to iterate over the Season to obtain the individual :class:`Episode`
    instances. It is also possible to obtain an individual episode using the
    [ ] syntax. It will raise :class:`error.TVDBIndexError` if trying to index
    an invalid episode index.

    Example::

        >>> from pytvdbapi import api
        >>> db = api.TVDB("B43FF87DE395DF56")
        >>> search = db.search("Dexter", "en")
        >>> show = search[0]
        >>> season = show[1]
        >>> len(season)
        12
        >>> season[3]
        <Episode S001E003 - Popping Cherry>
        >>> for episode in season:
        ...     print(episode)
        ...
        <Episode S001E001 - Dexter>
        <Episode S001E002 - Crocodile>
        <Episode S001E003 - Popping Cherry>
        <Episode S001E004 - Let's Give the Boy a Hand>
        <Episode S001E005 - Love American Style>
        <Episode S001E006 - Return to Sender>
        <Episode S001E007 - Circle of Friends>
        <Episode S001E008 - Shrink Wrap>
        <Episode S001E009 - Father Knows Best>
        <Episode S001E010 - Seeing Red>
        <Episode S001E011 - Truth Be Told>
        <Episode S001E012 - Born Free>
    """

    def __init__(self, season_number, show):
        self.show, self.season_number = show, season_number
        self.episodes = dict()

    def __getitem__(self, item):
        try:
            return self.episodes[item]
        except KeyError:
            logger.error("Episode {0} not found".format(item))
            raise error.TVDBIndexError("Index {0} not found".format(item))

    def __len__(self):
        return len(self.episodes)

    def __iter__(self):
        return iter(sorted(list(self.episodes.values()), key=lambda ep: ep.EpisodeNumber))

    def __repr__(self):
        return "<Season {0:03}>".format(self.season_number)

    def append(self, episode):
        """
        :param episode: The episode to append
        :type episode: :class:`Episode`

        Adds a new :class:`Episode` to the season. If an episode with the same
        EpisodeNumber already exists, it will be overwritten.
        """
        assert type(episode) in (Episode,)
        logger.debug("{0} adding episode {1}".format(self, episode))

        self.episodes[int(episode.EpisodeNumber)] = episode


class Show(Mapping):
    # pylint: disable=R0924, R0902
    """
    :raise: TVDBAttributeError, TVDBIndexError

    Holds attributes about a single show and contains all seasons associated
    with a show. The attributes are named exactly as returned from
    thetvdb.com_. This object should be considered a read only container of
    data provided from the server. Some type conversion of of the attributes
    will take place as follows:

    * Strings of the format yyyy-mm-dd will be converted into a\
        :class:`datetime.date` object.
    * Pipe separated strings will be converted into a list. E.g "foo | bar" =>\
        ["foo", "bar"]
    * Numbers with a decimal point will be converted to float
    * A number will be converted into an int


    The Show uses lazy evaluation and will only load the full data set from
    the server when this data is needed. This is to speed up the searches and
    to reduce the workload of the servers. This way,
    data will only be loaded when actually needed.

    The Show supports iteration to iterate over the Seasons contained in the
    Show. You can also index individual seasons with the [ ] syntax.

    .. note:: When searching, thetvdb.com_ provides a basic set of attributes
        for the show. When the full data set is loaded thetvdb.com_ provides a
        complete set of attributes for the show. The full data set is loaded
        when accessing the season data of the show. If you need access to the
        full set of attributes you can force the loading of the full data set
        by calling the :func:`update()` function.


    Example::

        >>> from pytvdbapi import api
        >>> db = api.TVDB("B43FF87DE395DF56")
        >>> search = db.search("Dexter", "en")
        >>> show = search[0]
        >>> dir(show) #doctest: +NORMALIZE_WHITESPACE
        ['AliasNames', 'FirstAired', 'IMDB_ID', 'Network', 'Overview',
          'SeriesName', 'actor_objects', 'api', 'banner', 'banner_objects',
           'id', 'lang', 'language', 'seasons', 'seriesid', 'zap2it_id']
        >>> show.update()
        >>> dir(show) #doctest: +NORMALIZE_WHITESPACE
        ['Actors', 'Airs_DayOfWeek', 'Airs_Time', 'AliasNames',
         'ContentRating', 'FirstAired', 'Genre', 'IMDB_ID',
        'Language', 'Network', 'NetworkID', 'Overview', 'Rating',
         'RatingCount', 'Runtime', 'SeriesID', 'SeriesName',
        'Status', 'actor_objects', 'added', 'addedBy', 'api',
         'banner', 'banner_objects', 'fanart', 'id', 'lang',
        'language', 'lastupdated', 'poster', 'seasons', 'seriesid',
         'tms_wanted', 'zap2it_id']
        >>> len(show)
        9
        >>> show[5]
        <Season 005>
        >>> for season in show:
        ...     print(season)
        ...
        <Season 000>
        <Season 001>
        <Season 002>
        <Season 003>
        <Season 004>
        <Season 005>
        <Season 006>
        <Season 007>
        <Season 008>


    .. _thetvdb.com: http://thetvdb.com
    """
    def __init__(self, data, api, language, config):
        self.api, self.lang, self.config = api, language, config
        self.seasons = dict()

        self.actor_objects = list()
        self.banner_objects = list()

        self.ignore_case = self.config.get('ignore_case', False)
        self.data = InsensitiveDictionary(ignore_case=self.ignore_case, **data)  # pylint: disable=W0142

    def __getattr__(self, item):
        try:
            return self.data[item]
        except KeyError:
            raise error.TVDBAttributeError("Show has no attribute named {0}".format(item))

    def __repr__(self):
        return "<Show - {0}>".format(self.SeriesName)

    def __dir__(self):
        attributes = [d for d in list(self.__dict__.keys()) if d not in ('data', 'config', 'ignore_case')]
        return list(self.data.keys()) + attributes

    def __iter__(self):
        if not self.seasons:
            self._populate_data()
        return iter(sorted(list(self.seasons.values()), key=lambda season: season.season_number))

    def __len__(self):
        if not len(self.seasons):
            self._populate_data()
        return len(self.seasons)

    def __getitem__(self, item):
        if not item in self.seasons:
            self._populate_data()

        try:
            return self.seasons[item]
        except KeyError:
            raise error.TVDBIndexError("Season {0} not found".format(item))

    def update(self):
        """
        Updates the data structure with data from the server.
        """
        self._populate_data()

    def _populate_data(self):
        """
        Populates the Show object with data. This will hit the network to
        downlaod the XML data from `thetvdb.com <http://thetvdb.com>`_.
        :class:`Season` and `:class:Episode` objects will be created and
        added as needed.

        .. Note: This function is not intended to be used by clients of the
        API and should only be used internally by the Show class to manage its
        structure.
        """
        logger.debug("Populating season data from URL.")

        context = {'mirror': self.api.mirrors.get_mirror(TypeMask.XML).url,
                   'api_key': self.config['api_key'],
                   'seriesid': self.id,
                   'language': self.lang}

        url = __series__.format(**context)
        data = generate_tree(self.api.loader.load(url))
        episodes = [d for d in parse_xml(data, "Episode")]

        show_data = parse_xml(data, "Series")
        assert len(show_data) == 1, "Should only have 1 Show section"

        self.data = merge(self.data, InsensitiveDictionary(show_data[0], ignore_case=self.ignore_case))

        for episode_data in episodes:
            season_nr = int(episode_data['SeasonNumber'])
            if not season_nr in self.seasons:
                self.seasons[season_nr] = Season(season_nr, self)

            episode = Episode(episode_data, self.seasons[season_nr], self.config)
            self.seasons[season_nr].append(episode)

        # If requested, load the extra actors data
        if self.config.get('actors', False):
            self._load_actors()

        # if requested, load the extra banners data
        if self.config.get('banners', False):
            self._load_banners()

    def _load_actors(self):
        """
        Loads the extended Actor data from `thetvdb.com <http://thetvdb.com>`_
        and adds this to the actor_objects attribute.

        .. Note: This function is not intended to be used by clients of the
            API and should only be used internally by the Show class to
            manage its structure.
        """
        context = {'mirror': self.api.mirrors.get_mirror(TypeMask.XML).url,
                   'api_key': self.config['api_key'],
                   'seriesid': self.id}
        url = __actors__.format(**context)

        logger.debug('Loading Actor data from {0}'.format(url))

        data = generate_tree(self.api.loader.load(url))

        mirror = self.api.mirrors.get_mirror(TypeMask.BANNER).url

        # generate all the Actor objects
        self.actor_objects = [Actor(mirror, d, self)
                              for d in parse_xml(data, 'Actor')]

    def _load_banners(self):
        """
        Loads the extended Banner data from `thetvdb.com <http://thetvdb.com>`_
        and adds this to the banner_objects attribute.

        .. Note: This function is not intended to be used by clients of the
            API and should only be used internally by the Show class to
            manage its structure.
        """
        context = {'mirror': self.api.mirrors.get_mirror(TypeMask.XML).url,
                   'api_key': self.config['api_key'],
                   'seriesid': self.id}

        url = __banners__.format(**context)
        logger.debug('Loading Banner data from {0}'.format(url))

        data = generate_tree(self.api.loader.load(url))
        mirror = self.api.mirrors.get_mirror(TypeMask.BANNER).url

        self.banner_objects = [Banner(mirror, b, self) for b in parse_xml(data, "Banner")]


class Search(object):
    # pylint: disable=R0924
    """
    A search result returned from calling :func:`TVDB.search()`. It supports
    iterating over the results, and the individual shows matching the search
    can be accessed using the [ ] syntax.

    The search will contain 0 or more :class:`Show()` instances matching the
    search.

    The shows will be stored in the same order as they are returned from
    `thetvdb.com <http://thetvdb.com>`_. They state that if there is a
    perfect match to the search, it will be the first element returned.

    Example::

        >>> from pytvdbapi import api
        >>> db = api.TVDB("B43FF87DE395DF56")
        >>> search = db.search("Dexter", "en")
        >>> for s in search:
        ...     print(s)
        ...
        <Show - Dexter>
    """

    def __init__(self, result, search, language):
        self.result, self.search, self.language = result, search, language

    def __len__(self):
        return len(self.result)

    def __getitem__(self, item):
        try:
            return self.result[item]
        except (IndexError, TypeError):
            raise error.TVDBIndexError("Index out of range ({0})".format(item))

    def __iter__(self):
        return iter(self.result)


class TVDB(object):
    """
    :param api_key: The API key to use to communicate with the server
    :param kwargs:

    This is the main entry point for the API. The functionality of the API is
    controlled by configuring the key word arguments. The supported key word
    arguments are:

    * *force_lang* (default=False). If set to True, the API will reload the
      language list from the server. If False, the local preloaded file
      will be used. The language list is relative stable but if there are
      changes it could be useful to set this to True to obtain a new version
      from the server. It is only necessary to do this once since the API
      stores the reloaded data for future use.

    * *cache_dir* (default=/<system tmp dir>/pytvdbapi/). Specifies the
      directory to use for caching the server requests.

    .. versionadded:: 0.3

    * *actors* (default=False) The extended actor information is stored in a
      separate XML file and would require an additional request to the server
      to obtain. To limit the resource usage, the actor information will only
      be loaded when explicitly requested.

      .. note:: The :class:`Show()` object always contain a list of actor
        names.

    * *banners* (default=False) The extended banner information is stored in a
      separate XML file and would require an additional request to the server
      to obtain. To limit the resource usage, the banner information will only
      be loaded when explicitly requested.

    .. versionadded:: 0.4

    * *ignore_case* (default=False) If set to True, all attributes on the :class:`Show` and
      :class:`Episode` instances will be accessible in a case insensitive manner. If set to
      False, the default, all attributes will be case sensitive and retain the same casing
      as provided by `thetvdb.com <http://thetvdb.com>`_.


    """

    def __init__(self, api_key, **kwargs):
        self.config = dict()

        # cache old searches to avoid hitting the server
        self.search_buffer = dict()

        # Store the path to where we are
        self.path = os.path.abspath(os.path.dirname(__file__))

        # extract all argument and store for later use
        self.config['force_lang'] = kwargs.get("force_lang", False)
        self.config['api_key'] = api_key
        self.config['cache_dir'] = kwargs.get("cache_dir", os.path.join(tempfile.gettempdir(), name))
        self.config['actors'] = kwargs.get('actors', False)
        self.config['banners'] = kwargs.get('banners', False)
        self.config['ignore_case'] = kwargs.get('ignore_case', False)

        # Create the loader object to use
        self.loader = Loader(self.config['cache_dir'])

        # If requested, use the language file from the server
        if self.config['force_lang']:
<<<<<<< HEAD
            language_file = self.loader.load(__languages__.format(**self.config))
        else:
            language_file = get_data(__name__, "data/languages.xml")
=======
            logger.debug("updating Language file from server")
            # pylint: disable=W1501, W0511
            # TODO: Fix this code so that the lint directive can be removed
            with open(language_file, "wt", encoding='utf-8') as languages:
                language_data = self.loader.load(__languages__.format(**self.config))
                languages.write(language_data)
>>>>>>> 7c9ab96b

        # Setup the list of supported languages
        self.languages = LanguageList(generate_tree(language_file))

        # Create the list of available mirrors
        tree = generate_tree(self.loader.load(__mirrors__.format(**self.config)))
        self.mirrors = MirrorList(tree)

    def search(self, show, language, cache=True):
        """
        :param show: The show name to search for
        :param language: The language abbreviation to search for. E.g. "en"
        :param cache: If False, the local cache will not be used and the
            resources will be reloaded from server.
        :return: A :class:`Search()` instance
        :raise: TVDBValueError

        Searches the server for a show with the provided show name in the
        provided language. The language should be one of the supported
        language abbreviations or it could be set to *all* to search all
        languages. It will raise :class:`TVDBValueError` if an invalid
        language is provided.

        Searches are always cached within a session to make subsequent
        searches with the same parameters really cheap and fast. If *cache*
        is set to True searches will also be cached across sessions,
        this is recommended to increase speed and to reduce the workload of
        the servers.

        Example::

            >>> from pytvdbapi import api
            >>> db = api.TVDB("B43FF87DE395DF56")
            >>> search = db.search("Dexter", "en")
            >>> for s in search:
            ...     print(s)
            ...
            <Show - Dexter>
        """
        logger.debug("Searching for {0} using language {1}".format(show, language))

        if language != 'all' and language not in self.languages:
            raise error.TVDBValueError("{0} is not a valid language".format(language))

        if (show, language) not in self.search_buffer or not cache:
            if sys.version_info < (3, 0):
                show = str(show.encode('utf-8'))

            context = {'series': quote(show), "language": language}
            data = generate_tree(self.loader.load(__search__.format(**context), cache))
            shows = [Show(d, self, language, self.config) for d in parse_xml(data, "Series")]

            self.search_buffer[(show, language)] = shows

        return Search(self.search_buffer[(show, language)], show, language)

    def get(self, series_id, language, cache=True):
        """
        .. versionadded:: 0.3

        :param series_id: The Show Id to fetch
        :param language: The language abbreviation to search for. E.g. "en"
        :param cache: If False, the local cache will not be used and the
                    resources will be reloaded from server.

        :return: A :class:`Show()` instance
        :raise: TVDBValueError, TVDBIdError

        Provided a valid Show ID, the data for the show is fetched and a
        corresponding :class:`Show()` object is returned.

        Example::

            >>> from pytvdbapi import api
            >>> db = api.TVDB("B43FF87DE395DF56")
            >>> show = db.get( 79349, "en" )
            >>> show.id
            79349
            >>> show.SeriesName
            'Dexter'
        """
        logger.debug("Getting show with id {0} with language {1}".format(series_id, language))

        if language != 'all' and language not in self.languages:
            raise error.TVDBValueError("{0} is not a valid language".format(language))

        context = {'seriesid': series_id, "language": language,
                   'mirror': self.mirrors.get_mirror(TypeMask.XML).url,
                   'api_key': self.config['api_key']}

        url = __series__.format(**context)
        try:
            data = self.loader.load(url, cache)
        except error.TVDBNotFoundError:
            logger.debug("Id {0} not found".format(series_id))
            raise error.TVDBIdError("Series id {0} not found".format(series_id))
        except error.ConnectionError as _error:
            logger.debug("Unable to connect to URL: {0}. {1}".format(url, _error))
            raise

        if data.strip():
            data = generate_tree(data)
        else:
            logger.debug("Empty data received for id {0}".format(series_id))
            raise error.TVDBIdError("No Show with id {0} found".format(series_id))

        series = parse_xml(data, "Series")
        assert len(series) <= 1, "Should not find more than one series"

        if len(series) >= 1:
            return Show(series[0], self, language, self.config)
        else:
            raise error.TVDBIdError("No Show with id {0} found".format(series_id))

    # pylint: disable=W0105
    get_series = get
    """
    .. versionadded:: 0.4

    An alias for the :func:`get` function to make it clearer what is being fetched.
    """
    # pylint: enable=W0105

    def get_episode(self, episode_id, language, cache=True):
        """
        .. versionadded:: 0.4

        :param episode_id: The Episode Id to fetch
        :param language: The language abbreviation to search for. E.g. "en"
        :param cache: If False, the local cache will not be used and the
                    resources will be reloaded from server.

        :return: A :class:`Episode()` instance
        :raise: TVDBIdError if no episode is found with the given Id


        Given a valid episode Id the corresponding episode data is fetched and
        the :class:`Episode()` instance is returned.

        .. Note:: When the :class:`Episode()` is loaded using :func:`get_episode()`
            the episode attribute will be None.

        Example::

            >>> from pytvdbapi import api
            >>> db = api.TVDB("B43FF87DE395DF56")
            >>> episode = db.get_episode(308834, "en")
            >>> episode.id
            308834
            >>> episode.EpisodeName
            'Crocodile'

        """

        logger.debug("Getting episode with id {0} with language {1}".format(episode_id, language))

        if language != 'all' and language not in self.languages:
            raise error.TVDBValueError("{0} is not a valid language".format(language))

        context = {'episodeid': episode_id, "language": language,
                   'mirror': self.mirrors.get_mirror(TypeMask.XML).url,
                   'api_key': self.config['api_key']}

        url = __episode__.format(**context)

        try:
            data = self.loader.load(url, cache)
        except error.TVDBNotFoundError:
            raise error.TVDBIdError("No Episode with id {0} found".format(episode_id))
        except error.ConnectionError as _error:
            logger.debug("Unable to connect to URL: {0}. {1}".format(url, _error))
            raise

        if data.strip():
            data = generate_tree(data)
        else:
            logger.debug("Empty data received for id {0}".format(episode_id))
            raise error.TVDBIdError("No Episode with id {0} found".format(episode_id))

        episodes = parse_xml(data, "Episode")
        assert len(episodes) <= 1, "Should not find more than one episodes"

        if len(episodes) >= 1:
            return Episode(episodes[0], None, self.config)
        else:
            raise error.TVDBIdError("No Episode with id {0} found".format(episode_id))<|MERGE_RESOLUTION|>--- conflicted
+++ resolved
@@ -559,21 +559,12 @@
 
         # If requested, use the language file from the server
         if self.config['force_lang']:
-<<<<<<< HEAD
-            language_file = self.loader.load(__languages__.format(**self.config))
+            language_data = self.loader.load(__languages__.format(**self.config))
         else:
-            language_file = get_data(__name__, "data/languages.xml")
-=======
-            logger.debug("updating Language file from server")
-            # pylint: disable=W1501, W0511
-            # TODO: Fix this code so that the lint directive can be removed
-            with open(language_file, "wt", encoding='utf-8') as languages:
-                language_data = self.loader.load(__languages__.format(**self.config))
-                languages.write(language_data)
->>>>>>> 7c9ab96b
+            language_data = get_data(__name__, "data/languages.xml")
 
         # Setup the list of supported languages
-        self.languages = LanguageList(generate_tree(language_file))
+        self.languages = LanguageList(generate_tree(language_data))
 
         # Create the list of available mirrors
         tree = generate_tree(self.loader.load(__mirrors__.format(**self.config)))
