--- conflicted
+++ resolved
@@ -275,11 +275,7 @@
         'fanart', 'id', 'lang',  'language', 'lastupdated', 'poster',
         'seasons', 'seriesid', 'zap2it_id']
         >>> len(show)
-<<<<<<< HEAD
-        7
-=======
         8
->>>>>>> 4493b777
         >>> show[5]
         <Season 005>
         >>> for season in show:
@@ -292,10 +288,7 @@
         <Season 004>
         <Season 005>
         <Season 006>
-<<<<<<< HEAD
-=======
         <Season 007>
->>>>>>> 4493b777
 
 
     .. _thetvdb.com: http://thetvdb.com
@@ -530,40 +523,4 @@
 
             self.search_buffer[(show, language)] = shows
 
-<<<<<<< HEAD
-        return Search(self.search_buffer[(show, language)], show, language)
-
-    def get(self, id, language):
-        """
-        .. versionadded:: 0.3
-
-        :param id: The show id to get
-        :param language: Language abriviation to get
-        :return: A new :class:`Show` object
-        :raise: :class:`TVDBValueError`
-
-        If you already know the thetvdb.com_ id of the show,
-        you can use that to directly access the :class:`Show` object without
-        having to performe a search. The object will be fully updated before
-        returning so it is ready to be used.
-
-        .. _thetvdb.com: http://thetvdb.com
-        """
-
-        #Validate language selection
-        if language not in self.languages:
-            raise error.TVDBValueError("{0} is not a valid language")
-
-        logger.debug("Getting show {0}({1})".format(id, language))
-
-        show = Show({"id": id}, self, language)
-
-        try:
-            show.update()
-        except (error.ConnectionError, error.BadData):
-            raise error.TVDBValueError("Show with id {0} not found".format(id))
-
-        return show
-=======
-        return Search(self.search_buffer[(show, language)], show, language)
->>>>>>> 4493b777
+        return Search(self.search_buffer[(show, language)], show, language)