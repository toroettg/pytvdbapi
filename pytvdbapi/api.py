--- conflicted
+++ resolved
@@ -43,10 +43,6 @@
 from collections import Mapping, namedtuple
 
 # pylint: disable=E0611, F0401, W0622
-<<<<<<< HEAD
-from pkgutil import get_data
-=======
->>>>>>> 1b623702
 from pytvdbapi.actor import Actor
 from pytvdbapi.banner import Banner
 from pytvdbapi.utils import InsensitiveDictionary
@@ -585,19 +581,6 @@
 
         #Create the loader object to use
         self.loader = Loader(self.config['cache_dir'])
-
-<<<<<<< HEAD
-        #If requested, use the language file from the server
-        if self.config['force_lang']:
-            language_data = self.loader.load(__languages__.format(**self.config))
-        else:
-            language_data = get_data(__name__, "data/languages.xml")
-
-        #Setup the list of supported languages
-        self.languages = LanguageList(generate_tree(language_data))
-
-=======
->>>>>>> 1b623702
         #Create the list of available mirrors
         tree = generate_tree(self.loader.load(__mirrors__.format(**self.config)))
         self.mirrors = MirrorList(tree)
